# Logging and Output arguments
log_level: info
logging_strategy: steps
logging_steps: 100
report_to:
- tensorboard
- wandb
save_strategy: steps
save_steps: 100
output_dir: data/Doge-320M
overwrite_output_dir: true
push_to_hub: true
private: true
# token: <your-token>
hub_model_id: Doge-320M
hub_strategy: every_save

# Model arguments
model_config:
  vocab_size: 32768
  hidden_size: 1024
  intermediate_size: 2048
  num_hidden_layers: 32
  hidden_dropout: 0.0
  hidden_act: "silu"
  use_cache: True
  tie_word_embeddings: True
  max_position_embeddings: 2048
  rope_theta: 10000.0
  rope_scaling:
    rope_type: dynamic
    factor: 4.0
    original_max_position_embeddings: 2048
  num_attention_heads: 8
  num_key_value_heads: 4

model_name_or_path: SmallDoge/Doge-320M
torch_dtype: bfloat16

# Data training arguments
dataset_name: ./datasets/pt_dataset
dataset_configs:
- all
preprocessing_num_workers: 8

# PT trainer arguments
seed: 233
do_train: True
<<<<<<< HEAD
max_train_steps: 32000
=======
max_steps: 24000
>>>>>>> 57bbe2f5
per_device_train_batch_size: 1
do_eval: True
eval_strategy: steps
eval_steps: 100
per_device_eval_batch_size: 1
optim: adamw_torch_fused
adam_beta1: 0.9
adam_beta2: 0.95
adam_epsilon: 1.0e-8
learning_rate: 2.0e-3
lr_scheduler_type: warmup_stable_decay
lr_scheduler_kwargs:
  warmup_type: linear
  decay_type: linear
  num_decay_steps: 3200
  min_lr_ratio: 0.0
warmup_steps: 3200
weight_decay: 0.01
gradient_accumulation_steps: 1024
gradient_checkpointing: true
gradient_checkpointing_kwargs:
  use_reentrant: false
max_grad_norm: 1.0
bf16: True<|MERGE_RESOLUTION|>--- conflicted
+++ resolved
@@ -46,11 +46,7 @@
 # PT trainer arguments
 seed: 233
 do_train: True
-<<<<<<< HEAD
-max_train_steps: 32000
-=======
-max_steps: 24000
->>>>>>> 57bbe2f5
+max_steps: 32000
 per_device_train_batch_size: 1
 do_eval: True
 eval_strategy: steps
